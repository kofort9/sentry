--- conflicted
+++ resolved
@@ -3,11 +3,7 @@
 import json
 import logging
 from datetime import datetime
-<<<<<<< HEAD
-from typing import Any, Dict, List, Optional
-=======
 from typing import Any, Dict, List, Literal, Optional
->>>>>>> e0a65879
 
 import numpy as np
 import pandas as pd
@@ -32,13 +28,8 @@
         self.sp_tokenizer = None
 
         # Metrics storage
-<<<<<<< HEAD
-        self.current_events: List[Any] = []
-        self.baseline_snapshots: Dict[str, Any] = {}
-=======
         self.current_events: List[Event] = []
         self.baseline_snapshots: Dict[str, Snapshot] = {}
->>>>>>> e0a65879
 
     def initialize_tokenizers(self):
         """Initialize BPE and SentencePiece tokenizers."""
